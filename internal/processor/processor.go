--- conflicted
+++ resolved
@@ -150,10 +150,7 @@
 		return nil, fmt.Errorf("error encode textual from native: %s", err.Error())
 	}
 
-<<<<<<< HEAD
 	return jsonStr, nil
-=======
-	return dto.ConvertKafkaNativeToJson(native)
 }
 
 func sanitizePayload(value []byte) ([]byte, error) {
@@ -199,5 +196,4 @@
 		}
 	}
 	return builder.String()
->>>>>>> a31d33ee
 }